--- conflicted
+++ resolved
@@ -1,706 +1,3 @@
-<<<<<<< HEAD
-
-=======
-<<<<<<< HEAD
->>>>>>> c62bb1b8
-{
- "cells": [
-  {
-   "cell_type": "markdown",
-   "metadata": {},
-   "source": [
-    "# PineconeRetrievalChain 테스트 노트북"
-   ]
-  },
-  {
-   "cell_type": "code",
-   "execution_count": null,
-   "metadata": {},
-   "outputs": [],
-   "source": [
-    "import os\n",
-    "from dotenv import load_dotenv\n",
-    "\n",
-    "# 환경 변수 로드\n",
-    "load_dotenv()\n",
-    "\n",
-    "PINECONE_API_KEY = os.getenv(\"PINECONE_API_KEY\")\n",
-    "\n",
-    "if PINECONE_API_KEY:\n",
-    "    print(\"Pinecone API Key가 제대로 로드되었습니다.\")\n",
-    "else:\n",
-    "    print(\"Pinecone API Key가 로드되지 않았습니다. .env 파일을 확인하세요.\")"
-   ]
-  },
-  {
-   "cell_type": "code",
-   "execution_count": null,
-   "metadata": {},
-   "outputs": [],
-   "source": [
-    "# Test 1: Pinecone 인덱스 생성 및 초기화\n",
-    "import pinecone_ as pinecone\n",
-    "\n",
-    "# 환경 변수 로드 (dotenv 파일 설정이 되어 있어야 합니다)\n",
-    "from dotenv import load_dotenv\n",
-    "load_dotenv()\n",
-    "\n",
-    "# Pinecone API Key 및 인덱스 이름\n",
-    "PINECONE_API_KEY = os.getenv(\"PINECONE_API_KEY\")\n",
-    "PINECONE_INDEX_NAME = os.getenv(\"PINECONE_INDEX_NAME\", \"liberty-rag-json\")\n",
-    "\n",
-    "# Pinecone 인덱스 초기화\n",
-    "retrieval_chain = pinecone.PineconeRetrievalChain(index_name=PINECONE_INDEX_NAME)\n",
-    "print(f\"Pinecone 인덱스가 성공적으로 초기화되었습니다: {retrieval_chain.pinecone_params}\")"
-   ]
-  },
-  {
-   "cell_type": "markdown",
-   "metadata": {},
-   "source": [
-    "### Pinecone Index 설정"
-   ]
-  },
-  {
-   "cell_type": "code",
-   "execution_count": 3,
-   "metadata": {},
-   "outputs": [],
-   "source": [
-    "from pinecone import Index, init\n",
-    "import os\n",
-    "from dotenv import load_dotenv\n",
-    "load_dotenv()\n",
-    "PINECONE_API_KEY=os.getenv(\"PINECONE_API_KEY\")\n",
-    "PINECONE_INDEX_NAME=os.getenv(\"PINECONE_INDEX_NAME\", \"liberty-ai-index\")\n",
-    "def create_index(api_key: str=PINECONE_API_KEY, index_name: str=PINECONE_INDEX_NAME, dimension: int = 768, metric: str = \"dotproduct\", host=\"https://liberty-rag-json-hwsbh8f.svc.aped-4627-b74a.pinecone.io\"):\n",
-    "    \"\"\"Pinecone 인덱스를 생성하고 반환합니다.\"\"\"\n",
-    "    # Pinecone 클라이언트를 API 키로 초기화\n",
-    "    #init(api_key=api_key,environment=PINECONE_ENVIRONMENT)\n",
-    "    \n",
-    "    try:\n",
-    "            # 이미 존재하는 인덱스를 가져옴\n",
-    "        index = Index(index_name, host=host)\n",
-    "        print(f\"인덱스 '{index_name}'가 이미 존재합니다.\")\n",
-    "    except Exception as e:\n",
-    "        # 인덱스가 존재하지 않으면 새로 생성\n",
-    "        print(f\"인덱스 '{index_name}'가 존재하지 않아서 새로 생성합니다.\")\n",
-    "        from pinecone import create_index\n",
-    "        create_index(\n",
-    "                name=index_name,\n",
-    "                dimension=dimension,  # 임베딩 차원수 (모델에 맞게 설정)\n",
-    "                metric=metric\n",
-    "            )\n",
-    "        index = Index(index_name, host=host)\n",
-    "        print(f\"새로운 인덱스 '{index_name}' 생성 완료\")\n",
-    "        \n",
-    "        return index"
-   ]
-  },
-  {
-   "cell_type": "code",
-   "execution_count": 4,
-   "metadata": {},
-   "outputs": [],
-   "source": [
-    "\n",
-    "# #\"\"\"Pinecone 인덱스를 초기화하거나 존재하지 않으면 생성합니다.\"\"\"\n",
-    "# host = \"https://liberty-index-hwsbh8f.svc.aped-4627-b74a.pinecone.io\"\n",
-    "# index = create_index(api_key=PINECONE_API_KEY, host=host, index_name=PINECONE_INDEX_NAME)\n"
-   ]
-  },
-  {
-   "cell_type": "code",
-   "execution_count": null,
-   "metadata": {},
-   "outputs": [],
-   "source": [
-    "from pinecone import Pinecone\n",
-    "\n",
-    "# Pinecone 클라이언트 초기화\n",
-    "host = \"https://liberty-rag-json-hwsbh8f.svc.aped-4627-b74a.pinecone.io\"\n",
-    "pc = Pinecone(api_key=PINECONE_API_KEY)\n",
-    "\n",
-    "# 인덱스 접근\n",
-    "index = pc.Index(host=host)  # describe_index()로 host 확인 가능\n",
-    "pinecone_params = {\"index\": index, \"namespace\": PINECONE_INDEX_NAME + \"-namespace-01\"}\n",
-    "\n",
-    "# 인덱스와 pinecone_params 테스트\n",
-    "print(f\"인덱스 이름: {index.describe_index_stats()}\")\n",
-    "print(f\"네임스페이스: {pinecone_params['namespace']}\")\n"
-   ]
-  },
-  {
-   "cell_type": "markdown",
-   "metadata": {},
-   "source": [
-    "### 문서 업로드(json loading, split_docs)"
-   ]
-  },
-  {
-   "cell_type": "code",
-   "execution_count": null,
-   "metadata": {},
-   "outputs": [],
-   "source": [
-    "# Test 2: 문서 로드 및 전처리 테스트\n",
-    "import pinecone_\n",
-    "import os\n",
-    "\n",
-    "# 데이터 경로 설정\n",
-    "data_dir = \"data/154.의료, 법률 전문 서적 말뭉치/01-1.정식개방데이터/Training/02.라벨링데이터/Training_legal.json\"  # data 폴더에 PDF 파일들을 저장해 주세요\n",
-    "import json\n",
-    "split_docs=[]\n",
-    "with open(data_dir, 'r', encoding='utf-8') as f:\n",
-    "    try:\n",
-    "        json_data = json.load(f)\n",
-    "                    \n",
-    "        # data 배열에서 문서 추출 (처음 10개만)\n",
-    "        if isinstance(json_data, dict) and 'data' in json_data:\n",
-    "            for item in json_data['data']:  # 처음 10개의 문서만 로드\n",
-    "                if isinstance(item, dict):\n",
-    "                    # Document 객체 생성\n",
-    "                    from langchain.schema import Document\n",
-    "                    doc = Document(\n",
-    "                        page_content=item.get('text', ''),\n",
-    "                        metadata={\n",
-    "                            'book_id': item.get('book_id'),\n",
-    "                            'category': item.get('category'),\n",
-    "                            'popularity': item.get('popularity'),\n",
-    "                            'keyword': item.get('keyword', []),\n",
-    "                            'word_segment': item.get('word_segment', []),\n",
-    "                            'publication_ymd': item.get('publication_ymd')\n",
-    "                        }\n",
-    "                    )\n",
-    "                    split_docs.append(doc)\n",
-    "                else:\n",
-    "                    print(\"JSON 데이터가 예상된 형식이 아닙니다.\")\n",
-    "                    print(\"데이터 구조:\", json_data.keys() if isinstance(json_data, dict) else type(json_data))\n",
-    "            \n",
-    "            print(f\"전체 {len(json_data['data'])}개 중 {len(split_docs)}개의 문서를 로드했습니다.\")\n",
-    "                        \n",
-    "    except json.JSONDecodeError as e:\n",
-    "        print(f\"JSON 파일 파싱 중 오류가 발생했습니다: {e}\")\n",
-    "print(split_docs[0].metadata)\n",
-    "print(split_docs[0].page_content)\n",
-    "print(split_docs[0].metadata['book_id'])\n",
-    "print(split_docs[0].metadata['category'])\n",
-    "print(split_docs[0].metadata['popularity'])\n",
-    "print(split_docs[0].metadata['keyword'])\n",
-    "print(split_docs[0].metadata['word_segment'])\n",
-    "print(split_docs[0].metadata['publication_ymd'])"
-   ]
-  },
-  {
-   "cell_type": "markdown",
-   "metadata": {},
-   "source": [
-    "### 문서 전처리"
-   ]
-  },
-  {
-   "cell_type": "code",
-   "execution_count": 15,
-   "metadata": {},
-   "outputs": [],
-   "source": [
-    "from typing import List, Any\n",
-    "from tqdm import tqdm\n",
-    "def preprocess_documents(\n",
-    "    split_docs: List[Any], \n",
-    "    metadata_keys: List[str] = [\"book_id\", \"category\", \"popularity\", \"keyword\", \"word_segment\", \"publication_ymd\"], \n",
-    "    min_length: int = 5\n",
-    "):\n",
-    "    \"\"\"문서를 전처리하고 내용과 메타데이터를 반환합니다.\"\"\"\n",
-    "    contents = []\n",
-    "    metadatas = {key: [] for key in metadata_keys}\n",
-    "    \n",
-    "    for doc in tqdm(split_docs, desc=\"문서 전처리 중\"):\n",
-    "        content = doc.page_content.strip()\n",
-    "        if content and len(content) >= min_length:\n",
-    "            # 컨텍스트 길이 제한 (Pinecone 권장사항)\n",
-    "            contents.append(content[:4000])  \n",
-    "            \n",
-    "            # 메타데이터 추출\n",
-    "            for k in metadata_keys:\n",
-    "                value = doc.metadata.get(k)\n",
-    "                metadatas[k].append(value)\n",
-    "                \n",
-    "    print(f\"전체 {len(split_docs)}개 중 {len(contents)}개의 문서가 전처리되었습니다.\")\n",
-    "    return contents, metadatas"
-   ]
-  },
-  {
-   "cell_type": "markdown",
-   "metadata": {},
-   "source": [
-    "### 4000자 넘는 문서 파싱"
-   ]
-  },
-  {
-   "cell_type": "code",
-   "execution_count": 8,
-   "metadata": {},
-   "outputs": [],
-   "source": [
-    "from langchain_text_splitters import KonlpyTextSplitter\n",
-    "\n",
-    "model_name=\"gpt-4o-mini-2024-07-18\"\n",
-    "\n",
-    "#split_texts = texts_tik.split_text(contents)\n"
-   ]
-  },
-  {
-   "cell_type": "code",
-   "execution_count": 31,
-   "metadata": {},
-   "outputs": [],
-   "source": [
-    "from typing import List, Any\n",
-    "from tqdm import tqdm\n",
-    "def preprocess_documents(\n",
-    "    split_docs: List[Any], \n",
-    "    metadata_keys: List[str] = [\"book_id\", \"category\", \"popularity\", \"keyword\", \"word_segment\", \"publication_ymd\"], \n",
-    "    min_length: int = 5\n",
-    "):\n",
-    "    \"\"\"문서를 전처리하고 내용과 메타데이터를 반환합니다.\"\"\"\n",
-    "    contents = []\n",
-    "    metadatas = {key: [] for key in metadata_keys}\n",
-    "    \n",
-    "    for doc in tqdm(split_docs[:20], desc=\"문서 전처리 중\"):\n",
-    "        content = doc.page_content.strip()\n",
-    "        if content and len(content) >= min_length:\n",
-    "            # 컨텍스트가 4000자를 넘는 경우 분할\n",
-    "            if len(content) > 4000:\n",
-    "                print(\"분할\", doc.metadata['book_id'], len(content))\n",
-    "                # 청크 수 계산\n",
-    "                num_chunks = (len(content) // 4000) + 1\n",
-    "                chunk_size = len(content) // num_chunks\n",
-    "                chunk_overlap = 20\n",
-    "                text_splitter = KonlpyTextSplitter(chunk_size=chunk_size, chunk_overlap=chunk_overlap)\n",
-    "                #texts_tik = text_splitter.from_tiktoken_encoder(model_name=model_name, chunk_size=chunk_size, chunk_overlap=chunk_overlap)  \n",
-    "                #split_chunks = texts_tik.split_text(content)\n",
-    "                split_chunks = text_splitter.split_text(content)\n",
-    "                \n",
-    "                for chunk in split_chunks:\n",
-    "                    contents.append(chunk.strip())\n",
-    "                    print(\"청크\", doc.metadata['book_id'], num_chunks, len(chunk))\n",
-    "                    # 메타데이터에 청크 번호 추가하여 복사\n",
-    "                    metadata_values = {k: doc.metadata.get(k) for k in metadata_keys}\n",
-    "                    metadata_values[\"book_id\"] = f\"{metadata_values['book_id']}_{num_chunks}\"\n",
-    "                    for k in metadata_keys:\n",
-    "                        metadatas[k].append(metadata_values[k])\n",
-    "                   \n",
-    "            else:\n",
-    "                # 4000자 이하인 경우 그대로 저장\n",
-    "                contents.append(content)\n",
-    "                for k in metadata_keys:\n",
-    "                    value = doc.metadata.get(k)\n",
-    "                    metadatas[k].append(value)\n",
-    "                \n",
-    "    print(f\"전체 {len(split_docs)}개 중 {len(contents)}개의 문서가 전처리되었습니다.\")\n",
-    "    return contents, metadatas"
-   ]
-  },
-  {
-   "cell_type": "code",
-   "execution_count": null,
-   "metadata": {},
-   "outputs": [],
-   "source": [
-    "contents, metadatas = preprocess_documents(split_docs)"
-   ]
-  },
-  {
-   "cell_type": "code",
-   "execution_count": null,
-   "metadata": {},
-   "outputs": [],
-   "source": [
-    "for i in range(min(10,len(contents))):\n",
-    "    print(f\"문서 내용: {contents[i]}\")\n",
-    "    print(f\"책 ID: {metadatas['book_id'][i]}\")\n",
-    "    print(f\"문서 길이: {len(contents[i])}자\")\n",
-    "    print(\"-\" * 40)  # 분할 여부를 확인할 수 있는 구분선\n"
-   ]
-  },
-  {
-   "cell_type": "markdown",
-   "metadata": {},
-   "source": [
-    "### Embedder"
-   ]
-  },
-  {
-   "cell_type": "code",
-   "execution_count": 17,
-   "metadata": {},
-   "outputs": [],
-   "source": [
-    "\n",
-    "from langchain_teddynote.korean import stopwords\n",
-    "\n",
-    "# 한글 불용어 사전 불러오기 (불용어 사전 출처: https://www.ranks.nl/stopwords/korean)\n",
-    "stopword = stopwords()\n",
-    "#stopword"
-   ]
-  },
-  {
-   "cell_type": "code",
-   "execution_count": 26,
-   "metadata": {},
-   "outputs": [],
-   "source": [
-    "from langchain_teddynote.community.pinecone import (\n",
-    "    create_sparse_encoder,\n",
-    "    fit_sparse_encoder,\n",
-    ")\n",
-    "\n",
-    "# 한글 불용어 사전 + Kiwi 형태소 분석기를 사용합니다.\n",
-    "sparse_encoder = create_sparse_encoder(stopwords(), mode=\"kiwi\")"
-   ]
-  },
-  {
-   "cell_type": "code",
-   "execution_count": null,
-   "metadata": {},
-   "outputs": [],
-   "source": [
-    "# Sparse Encoder 를 사용하여 contents 를 학습\n",
-    "saved_path = fit_sparse_encoder(\n",
-    "    sparse_encoder=sparse_encoder, contents=contents, save_path=\"./sparse_encoder.pkl\"\n",
-    ")"
-   ]
-  },
-  {
-   "cell_type": "code",
-   "execution_count": null,
-   "metadata": {},
-   "outputs": [],
-   "source": [
-    "from langchain_teddynote.community.pinecone import load_sparse_encoder\n",
-    "\n",
-    "# 추후에 학습된 sparse encoder 를 불러올 때 사용합니다.\n",
-    "sparse_encoder = load_sparse_encoder(\"./sparse_encoder.pkl\")"
-   ]
-  },
-  {
-   "cell_type": "code",
-   "execution_count": 12,
-   "metadata": {},
-   "outputs": [],
-   "source": [
-    "import pickle\n",
-    "from langchain_upstage import UpstageEmbeddings\n",
-    "from langchain_teddynote.community.kiwi_tokenizer import KiwiBM25Tokenizer\n",
-    "passage_embeddings = UpstageEmbeddings(model=\"solar-embedding-1-large-query\")\n",
-    "\n",
-    "    "
-   ]
-  },
-  {
-   "cell_type": "code",
-   "execution_count": 13,
-   "metadata": {},
-   "outputs": [],
-   "source": [
-    "# Test 3: Sparse Encoder 학습 및 로드 \n",
-    "import os\n",
-    "import time\n",
-    "import pickle\n",
-    "import secrets\n",
-    "import itertools\n",
-    "from concurrent.futures import ThreadPoolExecutor, as_completed\n",
-    "from tqdm.auto import tqdm\n",
-    "import glob\n",
-    "from dotenv import load_dotenv\n",
-    "from pinecone import Index, init, Pinecone\n",
-    "from langchain_upstage import UpstageEmbeddings\n",
-    "from langchain_text_splitters import RecursiveCharacterTextSplitter\n",
-    "from langchain_community.document_loaders import PDFPlumberLoader\n",
-    "from typing import List, Dict, Any\n",
-    "from langchain_teddynote.community.kiwi_tokenizer import KiwiBM25Tokenizer\n",
-    "def generate_hash() -> str:\n",
-    "    \"\"\"24자리 무작위 hex 값을 생성하고 6자리씩 나누어 '-'로 연결합니다.\"\"\"\n",
-    "    random_hex = secrets.token_hex(12)\n",
-    "    return \"-\".join(random_hex[i: i + 6] for i in range(0, 24, 6))\n",
-    "\n",
-    "from pinecone import Index, init\n",
-    "import itertools\n",
-    "def chunks(iterable, size):\n",
-    "    it = iter(iterable)\n",
-    "    chunk = list(itertools.islice(it, size))\n",
-    "    while chunk:\n",
-    "        yield chunk\n",
-    "        chunk = list(itertools.islice(it, size))\n",
-    "\n",
-    "# def upsert_documents_parallel(contents, metadatas, sparse_encoder, pinecone_params, embedder=UpstageEmbeddings(model=\"solar-embedding-1-large-query\"), batch_size=100, max_workers=30):\n",
-    "#     # 문자열을 Document 객체로 변환\n",
-    "from langchain.schema import Document\n",
-    "keys = list(metadatas.keys())\n",
-    "embedder=passage_embeddings\n",
-    "    \n",
-    "    # documents = [\n",
-    "    #     Document(\n",
-    "    #         page_content=text,\n",
-    "    #         metadata={\n",
-    "    #             'book_id': metadatas['book_id'][i],\n",
-    "    #             'category': metadatas['category'][i], \n",
-    "    #             'popularity': metadatas['popularity'][i],\n",
-    "    #             'keyword': metadatas['keyword'][i],\n",
-    "    #             'word_segment': metadatas['word_segment'][i],\n",
-    "    #             'publication_ymd': metadatas['publication_ymd'][i]\n",
-    "    #         }\n",
-    "    #     ) for i, text in enumerate(batch)\n",
-    "    # ]\n",
-    "\n",
-    "def process_batch(batch, contents, metadatas, sparse_encoder, passage_embeddings, pinecone_params):\n",
-    "    \"\"\"\n",
-    "    배치 단위로 문서를 처리하여 Pinecone에 업로드합니다.\n",
-    "    \n",
-    "    Args:\n",
-    "        batch: 현재 처리할 문서들의 인덱스 리스트\n",
-    "        contents: 전체 문서 내용 리스트\n",
-    "        metadatas: 전체 문서의 메타데이터 딕셔너리\n",
-    "        sparse_encoder: 희소 임베딩을 생성하는 인코더\n",
-    "        passage_embeddings: 밀집 임베딩을 생성하는 인코더\n",
-    "        pinecone_params: Pinecone 관련 설정\n",
-    "    \"\"\"\n",
-    "    # 현재 배치에 해당하는 문서와 메타데이터 추출\n",
-    "    context_batch = [contents[i] for i in batch]\n",
-    "    metadata_keys = ['book_id', 'category', 'popularity', 'keyword', 'word_segment', 'publication_ymd']\n",
-    "    \n",
-    "    batch_result = [\n",
-    "        {\n",
-    "            \"context\": context[:1000],  # 컨텍스트 길이 제한\n",
-    "            **{key: metadatas[key][i] for key in metadata_keys}\n",
-    "        } for i, context in enumerate(context_batch)\n",
-    "    ]\n",
-    "\n",
-    "    ids = [generate_hash() for _ in range(len(batch))]\n",
-    "    dense_embeds = passage_embeddings.embed_documents(context_batch)\n",
-    "    sparse_embeds = sparse_encoder.encode_documents(context_batch)\n",
-    "    print(f\"Processing batch: {batch}\")\n",
-    "    vectors = [\n",
-    "        {\n",
-    "            \"id\": id_,\n",
-    "            \"values\": dense_embed,\n",
-    "            \"sparse_values\": sparse_embed,\n",
-    "            \"metadata\": metadata\n",
-    "        }\n",
-    "        for id_, dense_embed, sparse_embed, metadata in zip(\n",
-    "            ids, dense_embeds, sparse_embeds, batch_result\n",
-    "        )\n",
-    "    ]\n",
-    "\n",
-    "    try:\n",
-    "        return index.upsert(\n",
-    "            vectors=vectors,\n",
-    "            namespace=pinecone_params[\"namespace\"],\n",
-    "            async_req=False\n",
-    "        )\n",
-    "    except Exception as e:\n",
-    "        print(f\"Upsert 중 오류 발생: {e}\")\n",
-    "        return None"
-   ]
-  },
-  {
-   "cell_type": "code",
-   "execution_count": null,
-   "metadata": {},
-   "outputs": [],
-   "source": [
-    "batch_size=100\n",
-    "max_workers=30\n",
-    "# 57,005번째 문서부터 처리\n",
-    "start_idx = 57005\n",
-    "contents_subset = contents[start_idx:]\n",
-    "metadata_subset = {key: values[start_idx:] for key, values in metadatas.items()}\n",
-    "\n",
-    "batches = list(chunks(range(len(contents_subset)), batch_size))\n",
-    "print(batches)\n",
-    "with ThreadPoolExecutor(max_workers=max_workers) as executor:\n",
-    "    futures = [\n",
-    "        executor.submit(\n",
-    "            process_batch, \n",
-    "            batch,\n",
-    "            contents_subset,\n",
-    "            metadata_subset,\n",
-    "            sparse_encoder,\n",
-    "            passage_embeddings,\n",
-    "            pinecone_params\n",
-    "        ) for batch in batches\n",
-    "    ]\n",
-    "    print(futures)\n",
-    "    results = []\n",
-    "    \n",
-    "    # tqdm 설정 추가\n",
-    "    total_docs = len(contents_subset)\n",
-    "    pbar = tqdm(total=total_docs, desc=\"문서 Upsert 중\")\n",
-    "    start_time = time.time()\n",
-    "    \n",
-    "    processed_docs = 0\n",
-    "    for idx, future in enumerate(as_completed(futures)):\n",
-    "        result = future.result()\n",
-    "        if result:\n",
-    "            results.append(result)\n",
-    "            \n",
-    "        # 진행률과 예상 시간 계산\n",
-    "        elapsed_time = time.time() - start_time\n",
-    "        processed_docs += len(batches[idx])\n",
-    "        progress = processed_docs / total_docs\n",
-    "        estimated_total_time = elapsed_time / progress if progress > 0 else 0\n",
-    "        remaining_time = estimated_total_time - elapsed_time\n",
-    "        \n",
-    "        # 진행 상태 업데이트\n",
-    "        pbar.set_postfix({\n",
-    "            'progress': f'{processed_docs}/{total_docs}',\n",
-    "            'remaining': f'{remaining_time:.1f}s'\n",
-    "        })\n",
-    "        pbar.update(len(batches[idx]))\n",
-    "    \n",
-    "    pbar.close()\n",
-    "    total_upserted = sum(result.upserted_count for result in results if result)\n",
-    "    print(f\"총 {total_upserted}개의 Vector가 Upsert 되었습니다.\")\n",
-    "    print(f\"{pinecone_params['index'].describe_index_stats()}\")"
-   ]
-  },
-  {
-   "cell_type": "code",
-   "execution_count": null,
-   "metadata": {},
-   "outputs": [],
-   "source": [
-    "# 57,005번째 문서부터 처리하기 위한 데이터 슬라이싱\n",
-    "start_idx = min(63004, len(contents))\n",
-    "contents_subset = contents[start_idx:]\n",
-    "metadata_subset = {key: values[start_idx:] for key, values in metadatas.items()}\n",
-    "print(f\"Contents subset length: {len(contents_subset)}\")\n",
-    "print(f\"Metadata subset length: {len(metadata_subset)}\")\n",
-    "batch_size = 100\n",
-    "max_workers = 30\n",
-    "\n",
-    "# 배치 생성\n",
-    "batches = list(chunks(range(len(contents_subset)), batch_size))\n",
-    "print(f\"Number of batches: {len(batches)}\")\n",
-    "with ThreadPoolExecutor(max_workers=max_workers) as executor:\n",
-    "    futures = [\n",
-    "        executor.submit(\n",
-    "            process_batch, \n",
-    "            batch,\n",
-    "            contents_subset,  # 슬라이싱된 contents 사용\n",
-    "            metadata_subset,  # 슬라이싱된 metadata 사용\n",
-    "            sparse_encoder,\n",
-    "            passage_embeddings,\n",
-    "            pinecone_params\n",
-    "        ) for batch in batches\n",
-    "    ]\n",
-    "    print(f\"Number of futures: {len(futures)}\")\n",
-    "    # 진행 상황 모니터링\n",
-    "    total_docs = len(contents_subset)\n",
-    "    pbar = tqdm(total=total_docs, desc=\"문서 Upsert 중\")\n",
-    "    start_time = time.time()\n",
-    "    \n",
-    "    results = []\n",
-    "    processed_docs = 0\n",
-    "    \n",
-    "    for idx, future in enumerate(as_completed(futures)):\n",
-    "        result = future.result()\n",
-    "        if result:\n",
-    "            results.append(result)\n",
-    "            \n",
-    "        processed_docs += len(batches[idx])\n",
-    "        elapsed_time = time.time() - start_time\n",
-    "        progress = processed_docs / total_docs\n",
-    "        estimated_total_time = elapsed_time / progress if progress > 0 else 0\n",
-    "        remaining_time = estimated_total_time - elapsed_time\n",
-    "           \n",
-    "        pbar.set_postfix({\n",
-    "            'progress': f'{processed_docs}/{total_docs}',\n",
-    "            'remaining': f'{remaining_time:.1f}s'\n",
-    "        })\n",
-    "        pbar.update(len(batches[idx]))\n",
-    "    \n",
-    "    pbar.close()"
-   ]
-  },
-  {
-   "cell_type": "code",
-   "execution_count": 28,
-   "metadata": {},
-   "outputs": [],
-   "source": [
-    "from langchain_teddynote.community.pinecone import PineconeKiwiHybridRetriever\n",
-    "from langchain_upstage import UpstageEmbeddings\n",
-    "# 검색기 생성\n",
-    "pinecone_params = {\"index\": index, \"namespace\": PINECONE_INDEX_NAME + \"-namespace-01\",\"embeddings\" :UpstageEmbeddings(model=\"solar-embedding-1-large-query\"),\"sparse_encoder\":sparse_encoder}\n",
-    "pinecone_retriever = PineconeKiwiHybridRetriever(**pinecone_params)"
-   ]
-  },
-  {
-   "cell_type": "code",
-   "execution_count": null,
-   "metadata": {},
-   "outputs": [],
-   "source": [
-    "# 실행 결과\n",
-    "search_results = pinecone_retriever.invoke(\"차입금\")\n",
-    "for result in search_results:\n",
-    "    print(result.page_content)\n",
-    "    print(result.metadata)\n",
-    "    print(\"\\n====================\\n\")"
-   ]
-  },
-  {
-   "cell_type": "code",
-   "execution_count": null,
-   "metadata": {},
-   "outputs": [],
-   "source": [
-    "# 실행 결과\n",
-    "search_results = pinecone_retriever.invoke(\"환경\",search_kwargs={ \"top_n\": 3})\n",
-    "for result in search_results:\n",
-    "    print(result.page_content)\n",
-    "    print(result.metadata)\n",
-    "    print(\"\\n====================\\n\")"
-   ]
-  },
-  {
-   "cell_type": "code",
-   "execution_count": null,
-   "metadata": {},
-   "outputs": [],
-   "source": []
-  }
- ],
- "metadata": {
-  "kernelspec": {
-   "display_name": "langchain-kr-TNmHyL-r-py3.11",
-   "language": "python",
-   "name": "python3"
-  },
-  "language_info": {
-   "codemirror_mode": {
-    "name": "ipython",
-    "version": 3
-   },
-   "file_extension": ".py",
-   "mimetype": "text/x-python",
-   "name": "python",
-   "nbconvert_exporter": "python",
-   "pygments_lexer": "ipython3",
-   "version": "3.11.10"
-  }
- },
- "nbformat": 4,
- "nbformat_minor": 2
-<<<<<<< HEAD
-}
-=======
-}
-=======
 version https://git-lfs.github.com/spec/v1
-oid sha256:24a10da635f4e3db033296968607c7efcd1241d7e5bfb3d5627315e07acec5d0
-size 26088
->>>>>>> e750685f819534bc284978bee07b405d92b7c178
->>>>>>> c62bb1b8
+oid sha256:01ba4719c80b6fe911b091a7c05124b64eeece964e09c058ef8f9805daca546b
+size 1